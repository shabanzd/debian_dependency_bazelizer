<<<<<<< HEAD
load("@ofiuco//python:poetry.bzl", "poetry_update")

poetry_update(
    name = "update_lock",
    lock = "poetry.lock",
    toml = "pyproject.toml",
=======
load("@rules_python//python:pip.bzl", "compile_pip_requirements")
load("@rules_python//python:defs.bzl", "py_binary", "py_library")
load("@dep_bazelizer_deps//:requirements.bzl", "requirement")

compile_pip_requirements(
    name = "requirements",
    timeout = "moderate",
    extra_args = [
        "--allow-unsafe",
        "--emit-index-url",
        "--resolver=backtracking",
        "--pip-args",
        "--index-url=https://pypi.python.org/simple",
        "--upgrade",
    ],
    src = "requirements.in",
    requirements_txt = "requirements.txt",
)

py_binary(
    name = "debian_dependency_bazelizer",
    srcs = ["main.py"],
    main = "main.py",
    tags = ["local"],
    deps = [
        "//src:bazelize_deps",
        "//src:read_input_files",
        requirement("click"),
    ],
    visibility = ["//visibility:public"],
>>>>>>> 059a3e77
)<|MERGE_RESOLUTION|>--- conflicted
+++ resolved
@@ -1,28 +1,9 @@
-<<<<<<< HEAD
 load("@ofiuco//python:poetry.bzl", "poetry_update")
 
 poetry_update(
     name = "update_lock",
     lock = "poetry.lock",
     toml = "pyproject.toml",
-=======
-load("@rules_python//python:pip.bzl", "compile_pip_requirements")
-load("@rules_python//python:defs.bzl", "py_binary", "py_library")
-load("@dep_bazelizer_deps//:requirements.bzl", "requirement")
-
-compile_pip_requirements(
-    name = "requirements",
-    timeout = "moderate",
-    extra_args = [
-        "--allow-unsafe",
-        "--emit-index-url",
-        "--resolver=backtracking",
-        "--pip-args",
-        "--index-url=https://pypi.python.org/simple",
-        "--upgrade",
-    ],
-    src = "requirements.in",
-    requirements_txt = "requirements.txt",
 )
 
 py_binary(
@@ -33,8 +14,7 @@
     deps = [
         "//src:bazelize_deps",
         "//src:read_input_files",
-        requirement("click"),
+        "@poetry//:click",
     ],
     visibility = ["//visibility:public"],
->>>>>>> 059a3e77
 )