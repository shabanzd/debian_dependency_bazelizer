load("@rules_python//python:defs.bzl", "py_test")

py_test(
    name = "test_modularize_package",
    timeout = "short",
    srcs = ["test_modularize_package.py"],
    deps = [
        "//src:modularize_package",
        "@poetry//:pytest",
    ],
)

py_test(
    name = "test_version",
    timeout = "short",
    srcs = ["test_version.py"],
    deps = [
        "//src:version",
        "@poetry//:pytest",
        "@poetry//:pytest-mock",
    ],
)

py_test(
    name = "test_read_input_files",
    timeout = "short",
    srcs = ["test_read_input_files.py"],
    data = [
        "resources/correct_input.in",
        "resources/faulty_input.in",
    ],
    deps = [
        "//src:read_input_files",
        "@poetry//:pytest",
    ],
<<<<<<< HEAD
=======
    data = [
        "resources/faulty_input.in",
        "resources/correct_input.in",
        "resources/arm_input.in",
    ]
>>>>>>> 4bd909db
)

py_test(
    name = "test_main",
    timeout = "short",
    srcs = ["test_main.py"],
    deps = [
        "//src:debian_dependency_bazelizer",
        "@poetry//:click",
        "@poetry//:pytest",
    ],
)

py_test(
    name = "test_storage",
    timeout = "short",
    srcs = ["test_storage.py"],
    data = [
        "resources/correct_s3_storage_config.json",
        "resources/correct_unknown_storage_config.json",
        "resources/missing_bucket_s3_storage_config.json",
        "resources/missing_path_unknown_storage_config.json",
        "resources/missing_storage_s3_storage_config.json",
        "resources/missing_url_s3_storage_config.json",
        "resources/storage_config.txt",
    ],
    deps = [
        "//src:storage",
        "@poetry//:pytest",
    ],
)<|MERGE_RESOLUTION|>--- conflicted
+++ resolved
@@ -26,6 +26,7 @@
     timeout = "short",
     srcs = ["test_read_input_files.py"],
     data = [
+        "resources/arm_input.in",
         "resources/correct_input.in",
         "resources/faulty_input.in",
     ],
@@ -33,14 +34,6 @@
         "//src:read_input_files",
         "@poetry//:pytest",
     ],
-<<<<<<< HEAD
-=======
-    data = [
-        "resources/faulty_input.in",
-        "resources/correct_input.in",
-        "resources/arm_input.in",
-    ]
->>>>>>> 4bd909db
 )
 
 py_test(
