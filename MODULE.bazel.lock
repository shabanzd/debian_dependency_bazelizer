--- conflicted
+++ resolved
@@ -67,8 +67,8 @@
     "https://raw.githubusercontent.com/bazelbuild/bazel-central-registry/main/modules/rules_python/0.10.2/MODULE.bazel": "cc82bc96f2997baa545ab3ce73f196d040ffb8756fd2d66125a530031cd90e5f",
     "https://raw.githubusercontent.com/bazelbuild/bazel-central-registry/main/modules/rules_python/0.22.1/MODULE.bazel": "26114f0c0b5e93018c0c066d6673f1a2c3737c7e90af95eff30cfee38d0bbac7",
     "https://raw.githubusercontent.com/bazelbuild/bazel-central-registry/main/modules/rules_python/0.33.2/MODULE.bazel": "3e036c4ad8d804a4dad897d333d8dce200d943df4827cb849840055be8d2e937",
-    "https://raw.githubusercontent.com/bazelbuild/bazel-central-registry/main/modules/rules_python/0.34.0/MODULE.bazel": "1d623d026e075b78c9fde483a889cda7996f5da4f36dffb24c246ab30f06513a",
-    "https://raw.githubusercontent.com/bazelbuild/bazel-central-registry/main/modules/rules_python/0.34.0/source.json": "113116e287eec64a7d005a9db44865d810499fdc4f621e352aff58214f5ea2d8",
+    "https://raw.githubusercontent.com/bazelbuild/bazel-central-registry/main/modules/rules_python/0.35.0/MODULE.bazel": "c3657951764cdcdb5a7370d5e885fad5e8c1583320aad18d46f9f110d2c22755",
+    "https://raw.githubusercontent.com/bazelbuild/bazel-central-registry/main/modules/rules_python/0.35.0/source.json": "8fd2681b96184fa441f07f7d58462361366c216ce920f6c3e3c42c27e02c3931",
     "https://raw.githubusercontent.com/bazelbuild/bazel-central-registry/main/modules/rules_python/0.4.0/MODULE.bazel": "9208ee05fd48bf09ac60ed269791cf17fb343db56c8226a720fbb1cdf467166c",
     "https://raw.githubusercontent.com/bazelbuild/bazel-central-registry/main/modules/stardoc/0.5.1/MODULE.bazel": "1a05d92974d0c122f5ccf09291442580317cdd859f07a8655f1db9a60374f9f8",
     "https://raw.githubusercontent.com/bazelbuild/bazel-central-registry/main/modules/stardoc/0.5.3/MODULE.bazel": "c7f6948dae6999bf0db32c1858ae345f112cacf98f174c7a8bb707e41b974f1c",
@@ -119,7 +119,6 @@
         "recordedDirentsInputs": {},
         "envVariables": {},
         "generatedRepoSpecs": {
-<<<<<<< HEAD
           "poetry": {
             "bzlFile": "@@ofiuco~//python/private:poetry_parse.bzl",
             "ruleClassName": "poetry_parse",
@@ -127,623 +126,6 @@
               "lock": "@@//:poetry.lock",
               "generate_extras": true,
               "platforms": {}
-=======
-          "host_platform": {
-            "bzlFile": "@@platforms//host:extension.bzl",
-            "ruleClassName": "host_platform_repo",
-            "attributes": {}
-          }
-        },
-        "recordedRepoMappingEntries": []
-      }
-    },
-    "@@rules_python~//python/extensions:pip.bzl%pip": {
-      "os:linux,arch:amd64": {
-        "bzlTransitiveDigest": "dXMTYrKo2m9ZSv7lHQO1sCV2dn1WylFg17vmU/V4Kro=",
-        "usagesDigest": "1h5hvRkF0wbQ8QmVEYy+vLCD2568rVJbm3gYQSSRiUk=",
-        "recordedFileInputs": {
-          "@@//requirements.txt": "83ab8e84eb5cd0cf950a57afe8b48b3aca418f93df443eaee266d49daa54f447"
-        },
-        "recordedDirentsInputs": {},
-        "envVariables": {},
-        "generatedRepoSpecs": {
-          "dep_bazelizer_deps_311_iniconfig": {
-            "bzlFile": "@@rules_python~//python/pip_install:pip_repository.bzl",
-            "ruleClassName": "whl_library",
-            "attributes": {
-              "requirement": "iniconfig==2.0.0     --hash=sha256:2d91e135bf72d31a410b17c16da610a82cb55f6b0477d1a902134b24a455b8b3     --hash=sha256:b6a85871a79d2e3b22d2d1b94ac2824226a63c6b741c88f7ae975f18b6778374",
-              "repo": "dep_bazelizer_deps_311",
-              "repo_prefix": "dep_bazelizer_deps_311_",
-              "whl_patches": {},
-              "python_interpreter": "",
-              "python_interpreter_target": "@@rules_python~~python~python_3_11_x86_64-unknown-linux-gnu//:bin/python3",
-              "quiet": true,
-              "timeout": 600,
-              "isolated": true,
-              "extra_pip_args": [
-                "--index-url",
-                "https://pypi.python.org/simple"
-              ],
-              "download_only": false,
-              "pip_data_exclude": [],
-              "enable_implicit_namespace_pkgs": false,
-              "environment": {}
-            }
-          },
-          "dep_bazelizer_deps_39_packaging": {
-            "bzlFile": "@@rules_python~//python/pip_install:pip_repository.bzl",
-            "ruleClassName": "whl_library",
-            "attributes": {
-              "requirement": "packaging==23.1     --hash=sha256:994793af429502c4ea2ebf6bf664629d07c1a9fe974af92966e4b8d2df7edc61     --hash=sha256:a392980d2b6cffa644431898be54b0045151319d1e7ec34f0cfed48767dd334f",
-              "repo": "dep_bazelizer_deps_39",
-              "repo_prefix": "dep_bazelizer_deps_39_",
-              "whl_patches": {},
-              "python_interpreter": "",
-              "python_interpreter_target": "@@rules_python~~python~python_3_9_x86_64-unknown-linux-gnu//:bin/python3",
-              "quiet": true,
-              "timeout": 600,
-              "isolated": true,
-              "extra_pip_args": [
-                "--index-url",
-                "https://pypi.python.org/simple"
-              ],
-              "download_only": false,
-              "pip_data_exclude": [],
-              "enable_implicit_namespace_pkgs": false,
-              "environment": {}
-            }
-          },
-          "dep_bazelizer_deps_38_click": {
-            "bzlFile": "@@rules_python~//python/pip_install:pip_repository.bzl",
-            "ruleClassName": "whl_library",
-            "attributes": {
-              "requirement": "click==8.1.3     --hash=sha256:7682dc8afb30297001674575ea00d1814d808d6a36af415a82bd481d37ba7b8e     --hash=sha256:bb4d8133cb15a609f44e8213d9b391b0809795062913b383c62be0ee95b1db48",
-              "repo": "dep_bazelizer_deps_38",
-              "repo_prefix": "dep_bazelizer_deps_38_",
-              "whl_patches": {},
-              "python_interpreter": "",
-              "python_interpreter_target": "@@rules_python~~python~python_3_8_x86_64-unknown-linux-gnu//:bin/python3",
-              "quiet": true,
-              "timeout": 600,
-              "isolated": true,
-              "extra_pip_args": [
-                "--index-url",
-                "https://pypi.python.org/simple"
-              ],
-              "download_only": false,
-              "pip_data_exclude": [],
-              "enable_implicit_namespace_pkgs": false,
-              "environment": {}
-            }
-          },
-          "dep_bazelizer_deps_310_pluggy": {
-            "bzlFile": "@@rules_python~//python/pip_install:pip_repository.bzl",
-            "ruleClassName": "whl_library",
-            "attributes": {
-              "requirement": "pluggy==1.5.0     --hash=sha256:2cffa88e94fdc978c4c574f15f9e59b7f4201d439195c3715ca9e2486f1d0cf1     --hash=sha256:44e1ad92c8ca002de6377e165f3e0f1be63266ab4d554740532335b9d75ea669",
-              "repo": "dep_bazelizer_deps_310",
-              "repo_prefix": "dep_bazelizer_deps_310_",
-              "whl_patches": {},
-              "python_interpreter": "",
-              "python_interpreter_target": "@@rules_python~~python~python_3_10_x86_64-unknown-linux-gnu//:bin/python3",
-              "quiet": true,
-              "timeout": 600,
-              "isolated": true,
-              "extra_pip_args": [
-                "--index-url",
-                "https://pypi.python.org/simple"
-              ],
-              "download_only": false,
-              "pip_data_exclude": [],
-              "enable_implicit_namespace_pkgs": false,
-              "environment": {}
-            }
-          },
-          "dep_bazelizer_deps_39_iniconfig": {
-            "bzlFile": "@@rules_python~//python/pip_install:pip_repository.bzl",
-            "ruleClassName": "whl_library",
-            "attributes": {
-              "requirement": "iniconfig==2.0.0     --hash=sha256:2d91e135bf72d31a410b17c16da610a82cb55f6b0477d1a902134b24a455b8b3     --hash=sha256:b6a85871a79d2e3b22d2d1b94ac2824226a63c6b741c88f7ae975f18b6778374",
-              "repo": "dep_bazelizer_deps_39",
-              "repo_prefix": "dep_bazelizer_deps_39_",
-              "whl_patches": {},
-              "python_interpreter": "",
-              "python_interpreter_target": "@@rules_python~~python~python_3_9_x86_64-unknown-linux-gnu//:bin/python3",
-              "quiet": true,
-              "timeout": 600,
-              "isolated": true,
-              "extra_pip_args": [
-                "--index-url",
-                "https://pypi.python.org/simple"
-              ],
-              "download_only": false,
-              "pip_data_exclude": [],
-              "enable_implicit_namespace_pkgs": false,
-              "environment": {}
-            }
-          },
-          "dep_bazelizer_deps_311_pluggy": {
-            "bzlFile": "@@rules_python~//python/pip_install:pip_repository.bzl",
-            "ruleClassName": "whl_library",
-            "attributes": {
-              "requirement": "pluggy==1.5.0     --hash=sha256:2cffa88e94fdc978c4c574f15f9e59b7f4201d439195c3715ca9e2486f1d0cf1     --hash=sha256:44e1ad92c8ca002de6377e165f3e0f1be63266ab4d554740532335b9d75ea669",
-              "repo": "dep_bazelizer_deps_311",
-              "repo_prefix": "dep_bazelizer_deps_311_",
-              "whl_patches": {},
-              "python_interpreter": "",
-              "python_interpreter_target": "@@rules_python~~python~python_3_11_x86_64-unknown-linux-gnu//:bin/python3",
-              "quiet": true,
-              "timeout": 600,
-              "isolated": true,
-              "extra_pip_args": [
-                "--index-url",
-                "https://pypi.python.org/simple"
-              ],
-              "download_only": false,
-              "pip_data_exclude": [],
-              "enable_implicit_namespace_pkgs": false,
-              "environment": {}
-            }
-          },
-          "dep_bazelizer_deps_311_packaging": {
-            "bzlFile": "@@rules_python~//python/pip_install:pip_repository.bzl",
-            "ruleClassName": "whl_library",
-            "attributes": {
-              "requirement": "packaging==23.1     --hash=sha256:994793af429502c4ea2ebf6bf664629d07c1a9fe974af92966e4b8d2df7edc61     --hash=sha256:a392980d2b6cffa644431898be54b0045151319d1e7ec34f0cfed48767dd334f",
-              "repo": "dep_bazelizer_deps_311",
-              "repo_prefix": "dep_bazelizer_deps_311_",
-              "whl_patches": {},
-              "python_interpreter": "",
-              "python_interpreter_target": "@@rules_python~~python~python_3_11_x86_64-unknown-linux-gnu//:bin/python3",
-              "quiet": true,
-              "timeout": 600,
-              "isolated": true,
-              "extra_pip_args": [
-                "--index-url",
-                "https://pypi.python.org/simple"
-              ],
-              "download_only": false,
-              "pip_data_exclude": [],
-              "enable_implicit_namespace_pkgs": false,
-              "environment": {}
-            }
-          },
-          "dep_bazelizer_deps_311_pytest_mock": {
-            "bzlFile": "@@rules_python~//python/pip_install:pip_repository.bzl",
-            "ruleClassName": "whl_library",
-            "attributes": {
-              "requirement": "pytest-mock==3.10.0     --hash=sha256:f4c973eeae0282963eb293eb173ce91b091a79c1334455acfac9ddee8a1c784b     --hash=sha256:fbbdb085ef7c252a326fd8cdcac0aa3b1333d8811f131bdcc701002e1be7ed4f",
-              "repo": "dep_bazelizer_deps_311",
-              "repo_prefix": "dep_bazelizer_deps_311_",
-              "whl_patches": {},
-              "python_interpreter": "",
-              "python_interpreter_target": "@@rules_python~~python~python_3_11_x86_64-unknown-linux-gnu//:bin/python3",
-              "quiet": true,
-              "timeout": 600,
-              "isolated": true,
-              "extra_pip_args": [
-                "--index-url",
-                "https://pypi.python.org/simple"
-              ],
-              "download_only": false,
-              "pip_data_exclude": [],
-              "enable_implicit_namespace_pkgs": false,
-              "environment": {}
-            }
-          },
-          "dep_bazelizer_deps_39_pluggy": {
-            "bzlFile": "@@rules_python~//python/pip_install:pip_repository.bzl",
-            "ruleClassName": "whl_library",
-            "attributes": {
-              "requirement": "pluggy==1.5.0     --hash=sha256:2cffa88e94fdc978c4c574f15f9e59b7f4201d439195c3715ca9e2486f1d0cf1     --hash=sha256:44e1ad92c8ca002de6377e165f3e0f1be63266ab4d554740532335b9d75ea669",
-              "repo": "dep_bazelizer_deps_39",
-              "repo_prefix": "dep_bazelizer_deps_39_",
-              "whl_patches": {},
-              "python_interpreter": "",
-              "python_interpreter_target": "@@rules_python~~python~python_3_9_x86_64-unknown-linux-gnu//:bin/python3",
-              "quiet": true,
-              "timeout": 600,
-              "isolated": true,
-              "extra_pip_args": [
-                "--index-url",
-                "https://pypi.python.org/simple"
-              ],
-              "download_only": false,
-              "pip_data_exclude": [],
-              "enable_implicit_namespace_pkgs": false,
-              "environment": {}
-            }
-          },
-          "dep_bazelizer_deps_311_click": {
-            "bzlFile": "@@rules_python~//python/pip_install:pip_repository.bzl",
-            "ruleClassName": "whl_library",
-            "attributes": {
-              "requirement": "click==8.1.3     --hash=sha256:7682dc8afb30297001674575ea00d1814d808d6a36af415a82bd481d37ba7b8e     --hash=sha256:bb4d8133cb15a609f44e8213d9b391b0809795062913b383c62be0ee95b1db48",
-              "repo": "dep_bazelizer_deps_311",
-              "repo_prefix": "dep_bazelizer_deps_311_",
-              "whl_patches": {},
-              "python_interpreter": "",
-              "python_interpreter_target": "@@rules_python~~python~python_3_11_x86_64-unknown-linux-gnu//:bin/python3",
-              "quiet": true,
-              "timeout": 600,
-              "isolated": true,
-              "extra_pip_args": [
-                "--index-url",
-                "https://pypi.python.org/simple"
-              ],
-              "download_only": false,
-              "pip_data_exclude": [],
-              "enable_implicit_namespace_pkgs": false,
-              "environment": {}
-            }
-          },
-          "dep_bazelizer_deps_38_pluggy": {
-            "bzlFile": "@@rules_python~//python/pip_install:pip_repository.bzl",
-            "ruleClassName": "whl_library",
-            "attributes": {
-              "requirement": "pluggy==1.5.0     --hash=sha256:2cffa88e94fdc978c4c574f15f9e59b7f4201d439195c3715ca9e2486f1d0cf1     --hash=sha256:44e1ad92c8ca002de6377e165f3e0f1be63266ab4d554740532335b9d75ea669",
-              "repo": "dep_bazelizer_deps_38",
-              "repo_prefix": "dep_bazelizer_deps_38_",
-              "whl_patches": {},
-              "python_interpreter": "",
-              "python_interpreter_target": "@@rules_python~~python~python_3_8_x86_64-unknown-linux-gnu//:bin/python3",
-              "quiet": true,
-              "timeout": 600,
-              "isolated": true,
-              "extra_pip_args": [
-                "--index-url",
-                "https://pypi.python.org/simple"
-              ],
-              "download_only": false,
-              "pip_data_exclude": [],
-              "enable_implicit_namespace_pkgs": false,
-              "environment": {}
-            }
-          },
-          "dep_bazelizer_deps": {
-            "bzlFile": "@@rules_python~//python/private/bzlmod:pip_repository.bzl",
-            "ruleClassName": "pip_repository",
-            "attributes": {
-              "repo_name": "dep_bazelizer_deps",
-              "whl_map": {
-                "click": [
-                  "3.8.18",
-                  "3.9.18",
-                  "3.10.13",
-                  "3.11.6"
-                ],
-                "iniconfig": [
-                  "3.8.18",
-                  "3.9.18",
-                  "3.10.13",
-                  "3.11.6"
-                ],
-                "packaging": [
-                  "3.8.18",
-                  "3.9.18",
-                  "3.10.13",
-                  "3.11.6"
-                ],
-                "pluggy": [
-                  "3.8.18",
-                  "3.9.18",
-                  "3.10.13",
-                  "3.11.6"
-                ],
-                "pytest": [
-                  "3.8.18",
-                  "3.9.18",
-                  "3.10.13",
-                  "3.11.6"
-                ],
-                "pytest_mock": [
-                  "3.8.18",
-                  "3.9.18",
-                  "3.10.13",
-                  "3.11.6"
-                ]
-              },
-              "default_version": "3.11.6"
-            }
-          },
-          "dep_bazelizer_deps_38_pytest": {
-            "bzlFile": "@@rules_python~//python/pip_install:pip_repository.bzl",
-            "ruleClassName": "whl_library",
-            "attributes": {
-              "requirement": "pytest==7.3.1     --hash=sha256:3799fa815351fea3a5e96ac7e503a96fa51cc9942c3753cda7651b93c1cfa362     --hash=sha256:434afafd78b1d78ed0addf160ad2b77a30d35d4bdf8af234fe621919d9ed15e3",
-              "repo": "dep_bazelizer_deps_38",
-              "repo_prefix": "dep_bazelizer_deps_38_",
-              "whl_patches": {},
-              "python_interpreter": "",
-              "python_interpreter_target": "@@rules_python~~python~python_3_8_x86_64-unknown-linux-gnu//:bin/python3",
-              "quiet": true,
-              "timeout": 600,
-              "isolated": true,
-              "extra_pip_args": [
-                "--index-url",
-                "https://pypi.python.org/simple"
-              ],
-              "download_only": false,
-              "pip_data_exclude": [],
-              "enable_implicit_namespace_pkgs": false,
-              "environment": {}
-            }
-          },
-          "dep_bazelizer_deps_39_pytest": {
-            "bzlFile": "@@rules_python~//python/pip_install:pip_repository.bzl",
-            "ruleClassName": "whl_library",
-            "attributes": {
-              "requirement": "pytest==7.3.1     --hash=sha256:3799fa815351fea3a5e96ac7e503a96fa51cc9942c3753cda7651b93c1cfa362     --hash=sha256:434afafd78b1d78ed0addf160ad2b77a30d35d4bdf8af234fe621919d9ed15e3",
-              "repo": "dep_bazelizer_deps_39",
-              "repo_prefix": "dep_bazelizer_deps_39_",
-              "whl_patches": {},
-              "python_interpreter": "",
-              "python_interpreter_target": "@@rules_python~~python~python_3_9_x86_64-unknown-linux-gnu//:bin/python3",
-              "quiet": true,
-              "timeout": 600,
-              "isolated": true,
-              "extra_pip_args": [
-                "--index-url",
-                "https://pypi.python.org/simple"
-              ],
-              "download_only": false,
-              "pip_data_exclude": [],
-              "enable_implicit_namespace_pkgs": false,
-              "environment": {}
-            }
-          },
-          "dep_bazelizer_deps_310_iniconfig": {
-            "bzlFile": "@@rules_python~//python/pip_install:pip_repository.bzl",
-            "ruleClassName": "whl_library",
-            "attributes": {
-              "requirement": "iniconfig==2.0.0     --hash=sha256:2d91e135bf72d31a410b17c16da610a82cb55f6b0477d1a902134b24a455b8b3     --hash=sha256:b6a85871a79d2e3b22d2d1b94ac2824226a63c6b741c88f7ae975f18b6778374",
-              "repo": "dep_bazelizer_deps_310",
-              "repo_prefix": "dep_bazelizer_deps_310_",
-              "whl_patches": {},
-              "python_interpreter": "",
-              "python_interpreter_target": "@@rules_python~~python~python_3_10_x86_64-unknown-linux-gnu//:bin/python3",
-              "quiet": true,
-              "timeout": 600,
-              "isolated": true,
-              "extra_pip_args": [
-                "--index-url",
-                "https://pypi.python.org/simple"
-              ],
-              "download_only": false,
-              "pip_data_exclude": [],
-              "enable_implicit_namespace_pkgs": false,
-              "environment": {}
-            }
-          },
-          "dep_bazelizer_deps_38_pytest_mock": {
-            "bzlFile": "@@rules_python~//python/pip_install:pip_repository.bzl",
-            "ruleClassName": "whl_library",
-            "attributes": {
-              "requirement": "pytest-mock==3.10.0     --hash=sha256:f4c973eeae0282963eb293eb173ce91b091a79c1334455acfac9ddee8a1c784b     --hash=sha256:fbbdb085ef7c252a326fd8cdcac0aa3b1333d8811f131bdcc701002e1be7ed4f",
-              "repo": "dep_bazelizer_deps_38",
-              "repo_prefix": "dep_bazelizer_deps_38_",
-              "whl_patches": {},
-              "python_interpreter": "",
-              "python_interpreter_target": "@@rules_python~~python~python_3_8_x86_64-unknown-linux-gnu//:bin/python3",
-              "quiet": true,
-              "timeout": 600,
-              "isolated": true,
-              "extra_pip_args": [
-                "--index-url",
-                "https://pypi.python.org/simple"
-              ],
-              "download_only": false,
-              "pip_data_exclude": [],
-              "enable_implicit_namespace_pkgs": false,
-              "environment": {}
-            }
-          },
-          "dep_bazelizer_deps_38_iniconfig": {
-            "bzlFile": "@@rules_python~//python/pip_install:pip_repository.bzl",
-            "ruleClassName": "whl_library",
-            "attributes": {
-              "requirement": "iniconfig==2.0.0     --hash=sha256:2d91e135bf72d31a410b17c16da610a82cb55f6b0477d1a902134b24a455b8b3     --hash=sha256:b6a85871a79d2e3b22d2d1b94ac2824226a63c6b741c88f7ae975f18b6778374",
-              "repo": "dep_bazelizer_deps_38",
-              "repo_prefix": "dep_bazelizer_deps_38_",
-              "whl_patches": {},
-              "python_interpreter": "",
-              "python_interpreter_target": "@@rules_python~~python~python_3_8_x86_64-unknown-linux-gnu//:bin/python3",
-              "quiet": true,
-              "timeout": 600,
-              "isolated": true,
-              "extra_pip_args": [
-                "--index-url",
-                "https://pypi.python.org/simple"
-              ],
-              "download_only": false,
-              "pip_data_exclude": [],
-              "enable_implicit_namespace_pkgs": false,
-              "environment": {}
-            }
-          },
-          "dep_bazelizer_deps_39_pytest_mock": {
-            "bzlFile": "@@rules_python~//python/pip_install:pip_repository.bzl",
-            "ruleClassName": "whl_library",
-            "attributes": {
-              "requirement": "pytest-mock==3.10.0     --hash=sha256:f4c973eeae0282963eb293eb173ce91b091a79c1334455acfac9ddee8a1c784b     --hash=sha256:fbbdb085ef7c252a326fd8cdcac0aa3b1333d8811f131bdcc701002e1be7ed4f",
-              "repo": "dep_bazelizer_deps_39",
-              "repo_prefix": "dep_bazelizer_deps_39_",
-              "whl_patches": {},
-              "python_interpreter": "",
-              "python_interpreter_target": "@@rules_python~~python~python_3_9_x86_64-unknown-linux-gnu//:bin/python3",
-              "quiet": true,
-              "timeout": 600,
-              "isolated": true,
-              "extra_pip_args": [
-                "--index-url",
-                "https://pypi.python.org/simple"
-              ],
-              "download_only": false,
-              "pip_data_exclude": [],
-              "enable_implicit_namespace_pkgs": false,
-              "environment": {}
-            }
-          },
-          "dep_bazelizer_deps_310_pytest_mock": {
-            "bzlFile": "@@rules_python~//python/pip_install:pip_repository.bzl",
-            "ruleClassName": "whl_library",
-            "attributes": {
-              "requirement": "pytest-mock==3.10.0     --hash=sha256:f4c973eeae0282963eb293eb173ce91b091a79c1334455acfac9ddee8a1c784b     --hash=sha256:fbbdb085ef7c252a326fd8cdcac0aa3b1333d8811f131bdcc701002e1be7ed4f",
-              "repo": "dep_bazelizer_deps_310",
-              "repo_prefix": "dep_bazelizer_deps_310_",
-              "whl_patches": {},
-              "python_interpreter": "",
-              "python_interpreter_target": "@@rules_python~~python~python_3_10_x86_64-unknown-linux-gnu//:bin/python3",
-              "quiet": true,
-              "timeout": 600,
-              "isolated": true,
-              "extra_pip_args": [
-                "--index-url",
-                "https://pypi.python.org/simple"
-              ],
-              "download_only": false,
-              "pip_data_exclude": [],
-              "enable_implicit_namespace_pkgs": false,
-              "environment": {}
-            }
-          },
-          "dep_bazelizer_deps_38_packaging": {
-            "bzlFile": "@@rules_python~//python/pip_install:pip_repository.bzl",
-            "ruleClassName": "whl_library",
-            "attributes": {
-              "requirement": "packaging==23.1     --hash=sha256:994793af429502c4ea2ebf6bf664629d07c1a9fe974af92966e4b8d2df7edc61     --hash=sha256:a392980d2b6cffa644431898be54b0045151319d1e7ec34f0cfed48767dd334f",
-              "repo": "dep_bazelizer_deps_38",
-              "repo_prefix": "dep_bazelizer_deps_38_",
-              "whl_patches": {},
-              "python_interpreter": "",
-              "python_interpreter_target": "@@rules_python~~python~python_3_8_x86_64-unknown-linux-gnu//:bin/python3",
-              "quiet": true,
-              "timeout": 600,
-              "isolated": true,
-              "extra_pip_args": [
-                "--index-url",
-                "https://pypi.python.org/simple"
-              ],
-              "download_only": false,
-              "pip_data_exclude": [],
-              "enable_implicit_namespace_pkgs": false,
-              "environment": {}
-            }
-          },
-          "dep_bazelizer_deps_39_click": {
-            "bzlFile": "@@rules_python~//python/pip_install:pip_repository.bzl",
-            "ruleClassName": "whl_library",
-            "attributes": {
-              "requirement": "click==8.1.3     --hash=sha256:7682dc8afb30297001674575ea00d1814d808d6a36af415a82bd481d37ba7b8e     --hash=sha256:bb4d8133cb15a609f44e8213d9b391b0809795062913b383c62be0ee95b1db48",
-              "repo": "dep_bazelizer_deps_39",
-              "repo_prefix": "dep_bazelizer_deps_39_",
-              "whl_patches": {},
-              "python_interpreter": "",
-              "python_interpreter_target": "@@rules_python~~python~python_3_9_x86_64-unknown-linux-gnu//:bin/python3",
-              "quiet": true,
-              "timeout": 600,
-              "isolated": true,
-              "extra_pip_args": [
-                "--index-url",
-                "https://pypi.python.org/simple"
-              ],
-              "download_only": false,
-              "pip_data_exclude": [],
-              "enable_implicit_namespace_pkgs": false,
-              "environment": {}
-            }
-          },
-          "dep_bazelizer_deps_310_click": {
-            "bzlFile": "@@rules_python~//python/pip_install:pip_repository.bzl",
-            "ruleClassName": "whl_library",
-            "attributes": {
-              "requirement": "click==8.1.3     --hash=sha256:7682dc8afb30297001674575ea00d1814d808d6a36af415a82bd481d37ba7b8e     --hash=sha256:bb4d8133cb15a609f44e8213d9b391b0809795062913b383c62be0ee95b1db48",
-              "repo": "dep_bazelizer_deps_310",
-              "repo_prefix": "dep_bazelizer_deps_310_",
-              "whl_patches": {},
-              "python_interpreter": "",
-              "python_interpreter_target": "@@rules_python~~python~python_3_10_x86_64-unknown-linux-gnu//:bin/python3",
-              "quiet": true,
-              "timeout": 600,
-              "isolated": true,
-              "extra_pip_args": [
-                "--index-url",
-                "https://pypi.python.org/simple"
-              ],
-              "download_only": false,
-              "pip_data_exclude": [],
-              "enable_implicit_namespace_pkgs": false,
-              "environment": {}
-            }
-          },
-          "dep_bazelizer_deps_311_pytest": {
-            "bzlFile": "@@rules_python~//python/pip_install:pip_repository.bzl",
-            "ruleClassName": "whl_library",
-            "attributes": {
-              "requirement": "pytest==7.3.1     --hash=sha256:3799fa815351fea3a5e96ac7e503a96fa51cc9942c3753cda7651b93c1cfa362     --hash=sha256:434afafd78b1d78ed0addf160ad2b77a30d35d4bdf8af234fe621919d9ed15e3",
-              "repo": "dep_bazelizer_deps_311",
-              "repo_prefix": "dep_bazelizer_deps_311_",
-              "whl_patches": {},
-              "python_interpreter": "",
-              "python_interpreter_target": "@@rules_python~~python~python_3_11_x86_64-unknown-linux-gnu//:bin/python3",
-              "quiet": true,
-              "timeout": 600,
-              "isolated": true,
-              "extra_pip_args": [
-                "--index-url",
-                "https://pypi.python.org/simple"
-              ],
-              "download_only": false,
-              "pip_data_exclude": [],
-              "enable_implicit_namespace_pkgs": false,
-              "environment": {}
-            }
-          },
-          "dep_bazelizer_deps_310_packaging": {
-            "bzlFile": "@@rules_python~//python/pip_install:pip_repository.bzl",
-            "ruleClassName": "whl_library",
-            "attributes": {
-              "requirement": "packaging==23.1     --hash=sha256:994793af429502c4ea2ebf6bf664629d07c1a9fe974af92966e4b8d2df7edc61     --hash=sha256:a392980d2b6cffa644431898be54b0045151319d1e7ec34f0cfed48767dd334f",
-              "repo": "dep_bazelizer_deps_310",
-              "repo_prefix": "dep_bazelizer_deps_310_",
-              "whl_patches": {},
-              "python_interpreter": "",
-              "python_interpreter_target": "@@rules_python~~python~python_3_10_x86_64-unknown-linux-gnu//:bin/python3",
-              "quiet": true,
-              "timeout": 600,
-              "isolated": true,
-              "extra_pip_args": [
-                "--index-url",
-                "https://pypi.python.org/simple"
-              ],
-              "download_only": false,
-              "pip_data_exclude": [],
-              "enable_implicit_namespace_pkgs": false,
-              "environment": {}
-            }
-          },
-          "dep_bazelizer_deps_310_pytest": {
-            "bzlFile": "@@rules_python~//python/pip_install:pip_repository.bzl",
-            "ruleClassName": "whl_library",
-            "attributes": {
-              "requirement": "pytest==7.3.1     --hash=sha256:3799fa815351fea3a5e96ac7e503a96fa51cc9942c3753cda7651b93c1cfa362     --hash=sha256:434afafd78b1d78ed0addf160ad2b77a30d35d4bdf8af234fe621919d9ed15e3",
-              "repo": "dep_bazelizer_deps_310",
-              "repo_prefix": "dep_bazelizer_deps_310_",
-              "whl_patches": {},
-              "python_interpreter": "",
-              "python_interpreter_target": "@@rules_python~~python~python_3_10_x86_64-unknown-linux-gnu//:bin/python3",
-              "quiet": true,
-              "timeout": 600,
-              "isolated": true,
-              "extra_pip_args": [
-                "--index-url",
-                "https://pypi.python.org/simple"
-              ],
-              "download_only": false,
-              "pip_data_exclude": [],
-              "enable_implicit_namespace_pkgs": false,
-              "environment": {}
->>>>>>> 059a3e77
             }
           }
         },
