--- conflicted
+++ resolved
@@ -1,23 +1,7 @@
-load("@rules_python//python:defs.bzl", "py_binary", "py_library")
+load("@rules_python//python:defs.bzl", "py_library")
 
 package(default_visibility = ["//visibility:public"])
 
-<<<<<<< HEAD
-py_binary(
-    name = "debian_dependency_bazelizer",
-    srcs = ["main.py"],
-    main = "main.py",
-    tags = ["local"],
-    deps = [
-        ":bazelize_deps",
-        ":read_input_files",
-        ":storage",
-        "@poetry//:click",
-    ],
-)
-
-=======
->>>>>>> 059a3e77
 py_library(
     name = "read_input_files",
     srcs = ["read_input_files.py"],
@@ -28,27 +12,13 @@
 )
 
 py_library(
-<<<<<<< HEAD
-    name = "storage",
-    srcs = ["storage.py"],
-    deps = ["@poetry//:boto3"],
-)
-
-py_library(
-=======
->>>>>>> 059a3e77
     name = "bazelize_deps",
     srcs = ["bazelize_deps.py"],
     deps = [
         ":modularize_package",
         ":module",
         ":package",
-<<<<<<< HEAD
         ":package_factory",
-        ":registry",
-        ":storage",
-=======
->>>>>>> 059a3e77
     ],
 )
 
@@ -77,11 +47,6 @@
     deps = [
         ":module",
         ":package",
-<<<<<<< HEAD
-        ":registry",
-        ":storage",
-=======
->>>>>>> 059a3e77
         ":writers",
     ],
 )
@@ -97,20 +62,6 @@
 )
 
 py_library(
-<<<<<<< HEAD
-    name = "registry",
-    srcs = ["registry.py"],
-    deps = [
-        ":module",
-        ":package",
-        ":version",
-        ":writers",
-    ],
-)
-
-py_library(
-=======
->>>>>>> 059a3e77
     name = "writers",
     srcs = ["writers.py"],
 )